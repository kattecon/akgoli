--- conflicted
+++ resolved
@@ -5,6 +5,7 @@
 require (
 	github.com/prometheus/common v0.37.0
 	github.com/stretchr/testify v1.8.0
+	golang.org/x/crypto v0.1.0
 )
 
 require (
@@ -27,10 +28,5 @@
 	github.com/pmezard/go-difflib v1.0.0 // indirect
 	github.com/prometheus/client_golang v1.13.0
 	go.uber.org/zap v1.23.0
-<<<<<<< HEAD
-	golang.org/x/crypto v0.1.0
-=======
-	golang.org/x/crypto v0.0.0-20220817201139-bc19a97f63c8
->>>>>>> 7d779944
 	gopkg.in/yaml.v3 v3.0.1 // indirect
 )